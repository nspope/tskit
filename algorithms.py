"""
Python version of the simulation algorithm.
"""
from __future__ import print_function
from __future__ import division

import sys
import random
import argparse
import heapq
import math

import bintrees
import msprime


class FenwickTree(object):
    """
    A Fenwick Tree to represent cumulative frequency tables over
    integers. Each index from 1 to max_index initially has a
    zero frequency.

    This is an implementation of the Fenwick tree (also known as a Binary
    Indexed Tree) based on "A new data structure for cumulative frequency
    tables", Software Practice and Experience, Vol 24, No 3, pp 327 336 Mar
    1994. This implementation supports any non-negative frequencies, and the
    search procedure always returns the smallest index such that its cumulative
    frequency <= f. This search procedure is a slightly modified version of
    that presented in Tech Report 110, "A new data structure for cumulative
    frequency tables: an improved frequency-to-symbol algorithm." available at
    https://www.cs.auckland.ac.nz/~peter-f/FTPfiles/TechRep110.ps
    """
    def __init__(self, max_index):
        assert max_index > 0
        self.__max_index = max_index
        self.__tree = [0 for j in range(max_index + 1)]
        # Compute the binary logarithm of max_index
        u = self.__max_index
        while u != 0:
            self.__log_max_index = u
            u -= (u & -u)

    def get_total(self):
        """
        Returns the total cumulative frequency over all indexes.
        """
        return self.get_cumulative_frequency(self.__max_index)

    def increment(self, index, v):
        """
        Increments the frequency of the specified index by the specified
        value.
        """
        assert 0 < index <= self.__max_index
        j = index
        while j <= self.__max_index:
            self.__tree[j] += v
            j += (j & -j)

    def set_value(self, index, v):
        """
        Sets the frequency at the specified index to the specified value.
        """
        f = self.get_frequency(index)
        self.increment(index, v - f)

    def get_cumulative_frequency(self, index):
        """
        Returns the cumulative frequency of the specified index.
        """
        assert 0 < index <= self.__max_index
        j = index
        s = 0
        while j > 0:
            s += self.__tree[j]
            j -= (j & -j)
        return s

    def get_frequency(self, index):
        """
        Returns the frequency of the specified index.
        """
        assert 0 < index <= self.__max_index
        j = index
        v = self.__tree[j]
        p = j & (j - 1)
        j -= 1
        while p != j:
            v -= self.__tree[j]
            j = j & (j - 1)
        return v

    def find(self, v):
        """
        Returns the smallest index with cumulative sum >= v.
        """
        j = 0
        s = v
        half = self.__log_max_index
        while half > 0:
            # Skip non-existant entries
            while j + half > self.__max_index:
                half >>= 1
            k = j + half
            if s > self.__tree[k]:
                j = k
                s -= self.__tree[j]
            half >>= 1
        return j + 1


class Segment(object):
    """
    A class representing a single segment. Each segment has a left
    and right, denoting the loci over which it spans, a node and a
    next, giving the next in the chain.
    """
    def __init__(self, index):
        self.left = None
        self.right = None
        self.node = None
        self.prev = None
        self.next = None
        self.population = None
        self.index = index

        if self.prev is not None:
            assert not (self.left == self.prev.left and
                        self.right == self.prev.right and
                        self.node == self.prev.node and
                        self.population == self.prev.population and
                        self.index == self.prev.index)

    def __str__(self):
        s = "({0}:{1}-{2}->{3}: prev={4} next={5})".format(
            self.index, self.left, self.right, self.node, repr(self.prev),
            repr(self.next))
        return s

    def __lt__(self, other):
<<<<<<< HEAD
        return self.left < other.left
=======
        return ((self.left, self.right, self.population, self.node)
                < (other.left, other.right, other.population, self.node))
>>>>>>> d6ec1e04


class Population(object):
    """
    Class representing a population in the simulation.
    """
    def __init__(self, id_):
        self._id = id_
        self._start_time = 0
        self._start_size = 1.0
        self._growth_rate = 0
        # We'd like to use an AVLTree here for P but the API doesn't quite
        # do what we need. Lists are inefficient here and should not be
        # used in a real implementation.
        self._ancestors = []

    def print_state(self):
        print("Population ", self._id)
        print("\tstart_size = ", self._start_size)
        print("\tgrowth_rate = ", self._growth_rate)
        print("\tAncestors: ", len(self._ancestors))
        for u in self._ancestors:
            s = ""
            while u is not None:
                s += "({0}-{1}->{2}({3}))".format(
                    u.left, u.right, u.node, u.index)
                u = u.next
            print("\t\t" + s)

    def set_growth_rate(self, growth_rate, time):
        # TODO This doesn't work because we need to know what the time
        # is so we can set the start size accordingly. Need to look at
        # ms's model carefully to see what it actually does here.
        new_size = self.get_size(time)
        self._start_size = new_size
        self._start_time = time
        self._growth_rate = growth_rate

    def set_start_size(self, start_size):
        self._start_size = start_size
        self._growth_rate = 0

    def get_num_ancestors(self):
        return len(self._ancestors)


    def get_ind_range(self, t):
        """ Returns ind labels at time t """
        ##TODO: Check that generations don't overlap, and that 0 is an ind +t1
        first_ind = np.sum([self.get_size(t_prev) for t_prev in range(0, t)])
        last_ind = first_ind + self.get_size(t)

        return range(int(first_ind), int(last_ind)+1)


    def get_size(self, t):
        """ Returns the size of this population at time t. """
        dt = t - self._start_time
        return self._start_size * math.exp(-self._growth_rate * dt)

    def get_common_ancestor_waiting_time(self, t):
        """
        Returns the random waiting time until a common ancestor event
        occurs within this population.
        """
        ret = sys.float_info.max
        k = len(self._ancestors)
        if k > 1:
            u = random.expovariate(k * (k - 1))
            if self._growth_rate == 0:
                ret = self._start_size * u
            else:
                dt = t - self._start_time
                z = (
                    1 + self._growth_rate * self._start_size
                    * math.exp(-self._growth_rate * dt) * u)
                if z > 0:
                    ret = math.log(z) / self._growth_rate
        return ret

    def remove(self, index):
        """ Removes and returns the individual at the specified index. """
        return self._ancestors.pop(index)

    def add(self, individual):
        """ Inserts the specified individual into this population. """
        self._ancestors.append(individual)

    def __iter__(self):
        return iter(self._ancestors)


class Simulator(object):
    """
    A reference implementation of the multi locus simulation algorithm.
    """
    def __init__(
            self, sample_size, num_loci, recombination_rate, migration_matrix,
            sample_configuration, population_growth_rates, population_sizes,
            population_growth_rate_changes, population_size_changes,
            migration_matrix_element_changes, bottlenecks, max_segments=100):
        # Must be a square matrix.
        N = len(migration_matrix)
        assert len(sample_configuration) == N
        assert len(population_growth_rates) == N
        assert len(population_sizes) == N
        for j in range(N):
            assert N == len(migration_matrix[j])
            assert migration_matrix[j][j] == 0
        assert sum(sample_configuration) == sample_size

        self.n = sample_size
        self.m = num_loci
        self.r = recombination_rate
        self.migration_matrix = migration_matrix
        self.max_segments = max_segments
        self.segment_stack = []
        self.segments = [None for j in range(self.max_segments + 1)]
        for j in range(self.max_segments):
            s = Segment(j + 1)
            self.segments[j + 1] = s
            self.segment_stack.append(s)
        self.P = [Population(id_) for id_ in range(N)]
<<<<<<< HEAD
        self.C = []
        # self.L = FenwickTree(self.max_segments)
=======
        self.L = FenwickTree(self.max_segments)
>>>>>>> d6ec1e04
        self.S = bintrees.AVLTree()
        # The output tree sequence.
        self.nodes = msprime.NodeTable()
        self.edges = msprime.EdgeTable()
        self.edge_buffer = []
        for pop_index in range(N):
            sample_size = sample_configuration[pop_index]
            self.P[pop_index].set_start_size(population_sizes[pop_index])
            self.P[pop_index].set_growth_rate(
                population_growth_rates[pop_index], 0)
            for k in range(sample_size):
                j = len(self.nodes)
                x = self.alloc_segment(0, self.m, j, pop_index)
                # self.L.set_value(x.index, self.m - 1)
                self.P[pop_index].add(x)
                self.nodes.add_row(
                    flags=msprime.NODE_IS_SAMPLE, time=0, population=pop_index)
                j += 1
        self.S[0] = self.n
        self.S[self.m] = -1
        self.t = 0
        self.num_ca_events = 0
        self.num_re_events = 0
        self.modifier_events = [(sys.float_info.max, None, None)]
        for time, pop_id, new_size in population_size_changes:
            self.modifier_events.append(
                (time, self.change_population_size, (int(pop_id), new_size)))
        for time, pop_id, new_rate in population_growth_rate_changes:
            self.modifier_events.append(
                (time, self.change_population_growth_rate,
                    (int(pop_id), new_rate, time)))
        for time, pop_i, pop_j, new_rate in migration_matrix_element_changes:
            self.modifier_events.append(
                (time, self.change_migration_matrix_element,
                    (int(pop_i), int(pop_j), new_rate)))
        for time, pop_id, intensity in bottlenecks:
            self.modifier_events.append(
                (time, self.bottleneck_event, (int(pop_id), intensity)))
        self.modifier_events.sort()

    def change_population_size(self, pop_id, size):
        print("Changing pop size to ", size)
        self.P[pop_id].set_start_size(size)

    def change_population_growth_rate(self, pop_id, rate, time):
        print("Changing growth rate to ", rate)
        self.P[pop_id].set_growth_rate(rate, time)

    def change_migration_matrix_element(self, pop_i, pop_j, rate):
        print("Changing migration rate", pop_i, pop_j, rate)
        self.migration_matrix[pop_i][pop_j] = rate

    def alloc_segment(
            self, left, right, node, pop_index, prev=None, next=None):
        """
        Pops a new segment off the stack and sets its properties.
        """
        s = self.segment_stack.pop()
        s.left = left
        s.right = right
        s.node = node
        s.population = pop_index
        s.next = next
        s.prev = prev
        return s

    def free_segment(self, u):
        """
        Frees the specified segment making it ready for reuse and
        setting its weight to zero.
        """
        # self.L.set_value(u.index, 0)
        self.segment_stack.append(u)

<<<<<<< HEAD

    def msp_wright_fisher_generation(self):
        """
        Evolves one generation of a Wright Fisher population
        """
        for pop_idx, pop in enumerate(self.P):
            ## Cluster haploid inds by parent
            cur_inds = pop.get_ind_range(self.t)
            offspring = bintrees.AVLTree()
            for i in range(pop.get_num_ancestors()-1, -1, -1):
                ## Popping every ancestor every generation is inefficient.
                ## In the C implementation we store a pointer to the 
                ## ancestor so we can pop only if we need to merge
                anc = pop.remove(i)
                parent = np.random.choice(cur_inds)
                if parent not in offspring:
                    offspring[parent] = []
                offspring[parent].append(anc)

            ## Draw recombinations in children and sort segments by
            ## inheritance direction
            for children in offspring.values():
                need_merge = True if len(children) > 1 else False
                H = [[], []]
                for child in children:
                    segs_pair = self.recombine(child)

                    ## Collect segments inherited from the same individual
                    for i, seg in enumerate(segs_pair):
                        if seg is None:
                            continue
                        assert seg.prev is None
                        heapq.heappush(H[i], (seg.left, seg))

                ## Merge segments
                for h in H:
                    self.merge_ancestors(h, pop_idx)

        ## Migration events happen at the rates in the matrix.
        for j in range(len(self.P)):
            source_size = self.P[j].get_num_ancestors()
            for k in range(len(self.P)):
                if j == k:
                    continue
                mig_rate = source_size * self.migration_matrix[j][k]
                num_migs = min(source_size, np.random.poisson(mig_rate))
                for _ in range(num_migs):
                    mig_source = j
                    mig_dest = k
                    self.migration_event(mig_source, mig_dest)

=======
    def store_node(self, population):
        self.flush_edges()
        self.nodes.add_row(time=self.t, population=population)

    def flush_edges(self):
        """
        Flushes the edges in the edge buffer to the table, squashing any adjacent edges.
        """
        if len(self.edge_buffer) > 0:
            parent = len(self.nodes) - 1
            self.edge_buffer.sort(key=lambda e: (e.child, e.left))
            left = self.edge_buffer[0].left
            right = self.edge_buffer[0].right
            child = self.edge_buffer[0].child
            assert self.edge_buffer[0].parent == parent
            for e in self.edge_buffer[1:]:
                assert e.parent == parent
                if e.left != right or e.child != child:
                    self.edges.add_row(left, right, parent, child)
                    left = e.left
                    child = e.child
                right = e.right
            self.edges.add_row(left, right, parent, child)
            self.edge_buffer = []

    def store_edge(self, left, right, parent, child):
        """
        Stores the specified edge to the output tree sequence.
        """
        self.edge_buffer.append(
            msprime.Edge(left=left, right=right, parent=parent, child=child))

    def finalise(self):
        """
        Finalises the simulation returns an msprime tree sequence object.
        """
        self.flush_edges()
        return msprime.load_tables(nodes=self.nodes, edges=self.edges)
>>>>>>> d6ec1e04

    def simulate(self):
        """
        Simulates the algorithm until all loci have coalesced.
        """
        while sum(pop.get_num_ancestors() for pop in self.P) != 0:
            self.t += 1
            print(self.t)
            print("Recs:", self.num_re_events)
            self.verify()
<<<<<<< HEAD

            self.msp_wright_fisher_generation()


=======
            rate = self.r * self.L.get_total()
            t_re = infinity
            if rate != 0:
                t_re = random.expovariate(rate)
            # Common ancestor events occur within demes.
            t_ca = infinity
            for index, pop in enumerate(self.P):
                t = pop.get_common_ancestor_waiting_time(self.t)
                if t < t_ca:
                    t_ca = t
                    ca_population = index
            t_mig = infinity
            # Migration events happen at the rates in the matrix.
            for j in range(len(self.P)):
                source_size = self.P[j].get_num_ancestors()
                for k in range(len(self.P)):
                    rate = source_size * self.migration_matrix[j][k]
                    if rate > 0:
                        t = random.expovariate(rate)
                        if t < t_mig:
                            t_mig = t
                            mig_source = j
                            mig_dest = k
            min_time = min(t_re, t_ca, t_mig)
            assert min_time != infinity
            if self.t + min_time > self.modifier_events[0][0]:
                t, func, args = self.modifier_events.pop(0)
                self.t = t
                func(*args)
            else:
                self.t += min_time
                if min_time == t_re:
                    # print("RE EVENT")
                    self.recombination_event()
                elif min_time == t_ca:
                    # print("CA EVENT")
                    self.common_ancestor_event(ca_population)
                else:
                    # print("MIG EVENT")
                    self.migration_event(mig_source, mig_dest)
        return self.finalise()
>>>>>>> d6ec1e04

    def migration_event(self, j, k):
        """
        Migrates an individual from population j to population k.
        """
        # print("Migrating ind from ", j, " to ", k)
        # print("Population sizes:", [len(pop) for pop in self.P])
        index = random.randint(0, self.P[j].get_num_ancestors() - 1)
        x = self.P[j].remove(index)
        self.P[k].add(x)
        # Set the population id for each segment also.
        u = x
        while u is not None:
            u.population = k
            u = u.next
        # print("AFTER Population sizes:", [len(pop) for pop in self.P])


    def recombine(self, x):
        """
        Chooses breakpoints and returns segments sorted by inheritance
        direction, by iterating through segment chain starting with x
        """
        u = self.alloc_segment(-1, -1, -1, -1, None, None)
        v = self.alloc_segment(-1, -1, -1, -1, None, None)
        seg_tails = [u, v]

        if self.r > 0:
            mu = 1. / self.r
            k = 1. + x.left + np.random.exponential(mu)
        else:
            mu = np.inf
            k = np.inf

        ix = np.random.randint(2)
        seg_tails[ix].next = x
        seg_tails[ix] = x

        while x is not None:
            seg_tails[ix] = x
            y = x.next

            if x.right > k:
                assert x.left <= k
                self.num_re_events += 1
                ix = (ix + 1) % 2
                # Make new segment
                z = self.alloc_segment(
                    k, x.right, x.node, x.population, seg_tails[ix], x.next)
                if x.next is not None:
                    x.next.prev = z
                seg_tails[ix].next = z
                seg_tails[ix] = z
                x.next = None
                x.right = k
                x = z
                k = 1 + k + np.random.exponential(mu)
            elif x.right <= k and y is not None and y.left >= k:
                ## Recombine between segment and the next
                assert seg_tails[ix] == x
                x.next = None
                y.prev = None
                while y.left > k:
                    self.num_re_events += 1
                    ix = (ix + 1) % 2
                    k = 1 + k + np.random.exponential(1. / self.r)
                seg_tails[ix].next = y
                y.prev = seg_tails[ix]
                seg_tails[ix] = y
                x = y
            else:
                ## No recombination between x.right and y.left
                x = y

        ## Remove sentinal segments - this can be handled more simply
        ## with pointers in C implemetation
        if u.next is not None:
            u.next.prev = None
        s = u
        u = s.next
        self.free_segment(s)

        if v.next is not None:
            v.next.prev = None
        s = v
        v = s.next
        self.free_segment(s)

        return u, v


    def recombination_event(self, x, k):
        """
        Implements a recombination event on or immediately after segment x,
        at breakpoint k
        """
        self.num_re_events += 1

        if x.right > k:
            # Make new segment
            z = self.alloc_segment(
                k, x.right, x.node, x.population, None, x.next)
            if x.next is not None:
                x.next.prev = z
            x.next = None
            x.right = k
        else:
            # split the link between x and y.
            y = x.next
            assert y is not None # Otherwise recombination is irrelevant
            assert y.left > k
            x.next = None
            y.prev = None
            z = y

        # self.P[z.population].add(z)

        return z


    def print_heaps(self, L):
        copy = list(L)
        ordered = [heapq.heappop(copy) for _ in L]
        print("L = ")
        for l, x in ordered:
            print("\t", l, ":", end="")
            u = x
            s = ""
            while u is not None:
                s += "({0}-{1}->{2}({3}))".format(
                    u.left, u.right, u.node, u.index)
                u = u.next
            print(s)

    def bottleneck_event(self, pop_id, intensity):
        # self.print_state()
        # Merge some of the ancestors.
        pop = self.P[pop_id]
        H = []
        for _ in range(pop.get_num_ancestors()):
            if random.random() < intensity:
                x = pop.remove(0)
                heapq.heappush(H, (x.left, x))
        self.merge_ancestors(H, pop_id)

    def merge_ancestors(self, H, pop_id):
        pop = self.P[pop_id]
        defrag_required = False
        coalescence = False
        alpha = None
        z = None
        while len(H) > 0:
            # print("LOOP HEAD")
            # self.print_heaps(H)
            alpha = None
            l = H[0][0]
            X = []
            r_max = self.m + 1
            while len(H) > 0 and H[0][0] == l:
                x = heapq.heappop(H)[1]
                X.append(x)
                r_max = min(r_max, x.right)
            if len(H) > 0:
                r_max = min(r_max, H[0][0])
            if len(X) == 1:
                x = X[0]
                if len(H) > 0 and H[0][0] < x.right:
                    alpha = self.alloc_segment(
                        x.left, H[0][0], x.node, x.population)
                    x.left = H[0][0]
                    heapq.heappush(H, (x.left, x))
                else:
                    if x.next is not None:
                        y = x.next
                        heapq.heappush(H, (y.left, y))
                    alpha = x
                    alpha.next = None
            else:
                if not coalescence:
                    coalescence = True
                    self.store_node(pop_id)
                u = len(self.nodes) - 1
                # We must also break if the next left value is less than
                # any of the right values in the current overlap set.
                if l not in self.S:
                    j = self.S.floor_key(l)
                    self.S[l] = self.S[j]
                if r_max not in self.S:
                    j = self.S.floor_key(r_max)
                    self.S[r_max] = self.S[j]
                # Update the number of extant segments.
                if self.S[l] == len(X):
                    self.S[l] = 0
                    r = self.S.succ_key(l)
                else:
                    r = l
                    while r < r_max and self.S[r] != len(X):
                        self.S[r] -= len(X) - 1
                        r = self.S.succ_key(r)
                    alpha = self.alloc_segment(l, r, u, pop_id)
                # Update the heaps and make the record.
                for x in X:
                    self.store_edge(l, r, u, x.node)
                    if x.right == r:
                        self.free_segment(x)
                        if x.next is not None:
                            y = x.next
                            heapq.heappush(H, (y.left, y))
                    elif x.right > r:
                        x.left = r
                        heapq.heappush(H, (x.left, x))

            # loop tail; update alpha and integrate it into the state.
            if alpha is not None:
                if z is None:
                    pop.add(alpha)
                    # self.L.set_value(alpha.index, alpha.right - alpha.left - 1)
                else:
                    defrag_required |= (
                        z.right == alpha.left and z.node == alpha.node)
                    z.next = alpha
                    # self.L.set_value(alpha.index, alpha.right - z.right)
                alpha.prev = z
                z = alpha
        if defrag_required:
            self.defrag_segment_chain(z)
        if coalescence:
            self.defrag_breakpoints()

    def defrag_segment_chain(self, z):
        y = z
        while y.prev is not None:
            x = y.prev
            if x.right == y.left and x.node == y.node:
                x.right = y.right
                x.next = y.next
                if y.next is not None:
                    y.next.prev = x
                # self.L.increment(x.index, y.right - y.left)
                self.free_segment(y)
            y = x

    def defrag_breakpoints(self):
        # Defrag the breakpoints set
        j = 0
        k = 0
        while k < self.m:
            k = self.S.succ_key(j)
            if self.S[j] == self.S[k]:
                del self.S[k]
            else:
                j = k

    def common_ancestor_event(self, population_index):
        """
        Implements a coancestry event.
        """
        pop = self.P[population_index]
        self.num_ca_events += 1
        # Choose two ancestors uniformly.
        j = random.randint(0, pop.get_num_ancestors() - 1)
        x = pop.remove(j)
        j = random.randint(0, pop.get_num_ancestors() - 1)
        y = pop.remove(j)
        pop = self.P[population_index]
        z = None
        coalescence = False
        defrag_required = False
        while x is not None or y is not None:
            alpha = None
            if x is None or y is None:
                if x is not None:
                    alpha = x
                    x = None
                if y is not None:
                    alpha = y
                    y = None
            else:
                if y.left < x.left:
                    beta = x
                    x = y
                    y = beta
                if x.right <= y.left:
                    alpha = x
                    x = x.next
                    alpha.next = None
                elif x.left != y.left:
                    alpha = self.alloc_segment(
                        x.left, y.left, x.node, x.population)
                    x.left = y.left
                else:
                    if not coalescence:
                        coalescence = True
                        self.store_node(population_index)
                    u = len(self.nodes) - 1
                    # Put in breakpoints for the outer edges of the coalesced
                    # segment
                    l = x.left
                    r_max = min(x.right, y.right)
                    if l not in self.S:
                        j = self.S.floor_key(l)
                        self.S[l] = self.S[j]
                    if r_max not in self.S:
                        j = self.S.floor_key(r_max)
                        self.S[r_max] = self.S[j]
                    # Update the number of extant segments.
                    if self.S[l] == 2:
                        self.S[l] = 0
                        r = self.S.succ_key(l)
                    else:
                        r = l
                        while r < r_max and self.S[r] != 2:
                            self.S[r] -= 1
                            r = self.S.succ_key(r)
                        alpha = self.alloc_segment(l, r, u, population_index)
                    self.store_edge(l, r, u, x.node)
                    self.store_edge(l, r, u, y.node)
                    # Now trim the ends of x and y to the right sizes.
                    if x.right == r:
                        self.free_segment(x)
                        x = x.next
                    else:
                        x.left = r
                    if y.right == r:
                        self.free_segment(y)
                        y = y.next
                    else:
                        y.left = r

            # loop tail; update alpha and integrate it into the state.
            if alpha is not None:
                if z is None:
                    pop.add(alpha)
                    self.L.set_value(alpha.index, alpha.right - alpha.left - 1)
                else:
                    defrag_required |= (
                        z.right == alpha.left and z.node == alpha.node)
                    z.next = alpha
                    self.L.set_value(alpha.index, alpha.right - z.right)
                alpha.prev = z
                z = alpha

        if defrag_required:
            self.defrag_segment_chain(z)
        if coalescence:
            self.defrag_breakpoints()

    def print_state(self):
        print("State @ time ", self.t)
        print("Links = ", self.L.get_total())
        print("Modifier events = ")
        for t, f, args in self.modifier_events:
            print("\t", t, f, args)
        print("Population sizes:", [pop.get_num_ancestors() for pop in self.P])
        print("Migration Matrix:")
        for row in self.migration_matrix:
            print("\t", row)
        for population in self.P:
            population.print_state()
        print("Overlap counts", len(self.S))
        for k, x in self.S.items():
            print("\t", k, "\t:\t", x)
        print("Fenwick tree:", self.L.get_total())
        for j in range(1, self.max_segments + 1):
            s = self.L.get_frequency(j)
            if s != 0:
                print(
                    "\t", j, "->", s, self.L.get_cumulative_frequency(j))
        print("nodes")
        print(self.nodes)
        print("edges")
        print(self.edges)
        self.verify()

    def verify(self):
        """
        Checks that the state of the simulator is consistent.
        """
        q = 0
        for pop_index, pop in enumerate(self.P):
            for u in pop:
                assert u.prev is None
                left = u.left
                right = u.left
                while u is not None:
                    assert u.population == pop_index
                    assert u.left <= u.right
                    if u.prev is not None:
                        s = u.right - u.prev.right
                    else:
                        s = u.right - u.left - 1
                    # assert s == self.L.get_frequency(u.index)
                    right = u.right
                    v = u.next
                    if v is not None:
                        assert v.prev == u
                        if u.right > v.left:
                            print("ERROR", u, v)
                        assert u.right <= v.left
                    u = v
                q += right - left - 1
        # assert q == self.L.get_total()

        assert self.S[self.m] == -1
        # Check the ancestry tracking.
        A = bintrees.AVLTree()
        A[0] = 0
        A[self.m] = -1
        for pop in self.P:
            for u in pop:
                while u is not None:
                    if u.left not in A:
                        k = A.floor_key(u.left)
                        A[u.left] = A[k]
                    if u.right not in A:
                        k = A.floor_key(u.right)
                        A[u.right] = A[k]
                    k = u.left
                    while k < u.right:
                        A[k] += 1
                        k = A.succ_key(k)
                    u = u.next
        # Now, defrag A
        j = 0
        k = 0
        while k < self.m:
            k = A.succ_key(j)
            if A[j] == A[k]:
                del A[k]
            else:
                j = k
        assert list(A.items()) == list(self.S.items())


def run_simulate(args):
    """
    Runs the simulation and outputs the results in text.
    """
    n = args.sample_size
    m = args.num_loci
    rho = args.recombination_rate
    num_populations = args.num_populations
    migration_matrix = [
        [args.migration_rate * int(j != k) for j in range(num_populations)]
        for k in range(num_populations)]
    sample_configuration = [0 for j in range(num_populations)]
    population_growth_rates = [0 for j in range(num_populations)]
    population_sizes = [1 for j in range(num_populations)]
    sample_configuration[0] = n
    if args.sample_configuration is not None:
        sample_configuration = args.sample_configuration
    if args.population_growth_rates is not None:
        population_growth_rates = args.population_growth_rates
    if args.population_sizes is not None:
        population_sizes = args.population_sizes
    random.seed(args.random_seed)
    s = Simulator(
        n, m, rho, migration_matrix,
        sample_configuration, population_growth_rates,
        population_sizes, args.population_growth_rate_change,
        args.population_size_change,
        args.migration_matrix_element_change,
        args.bottleneck, 10000)
<<<<<<< HEAD
    s.simulate()
    nodes_file = StringIO()
    edgesets_file = StringIO()
    s.write_text(nodes_file, edgesets_file)
    nodes_file.seek(0)
    edgesets_file.seek(0)
    ts = msprime.load_text(nodes_file, edgesets_file)
    # process_trees(ts)

    return ts
=======
    ts = s.simulate()
    ts.dump(args.output_file)
    if args.verbose:
        s.print_state()

>>>>>>> d6ec1e04

def add_simulator_arguments(parser):
    parser.add_argument("sample_size", type=int)
    parser.add_argument("output_file")
    parser.add_argument(
            "-v", "--verbose", help="increase output verbosity", action="store_true")
    parser.add_argument(
        "--random-seed", "-s", type=int, default=1)
    parser.add_argument(
        "--num-loci", "-m", type=int, default=100)
    parser.add_argument(
        "--num-replicates", "-R", type=int, default=1000)
    parser.add_argument(
        "--recombination-rate", "-r", type=float, default=0.1)
    parser.add_argument(
        "--num-populations", "-p", type=int, default=1)
    parser.add_argument(
        "--migration-rate", "-g", type=float, default=1)
    parser.add_argument(
        "--sample-configuration", type=int, nargs="+", default=None)
    parser.add_argument(
        "--population-growth-rates", type=float, nargs="+", default=None)
    parser.add_argument(
        "--population-sizes", type=float, nargs="+", default=None)
    parser.add_argument(
        "--population-size-change", type=float, nargs=3, action="append",
        default=[])
    parser.add_argument(
        "--population-growth-rate-change", type=float, nargs=3,
        action="append", default=[])
    parser.add_argument(
        "--migration-matrix-element-change", type=float, nargs=4,
        action="append", default=[])
    parser.add_argument(
        "--bottleneck", type=float, nargs=3, action="append", default=[])


def main():
<<<<<<< HEAD
    # parser = argparse.ArgumentParser()
    # # This is required to get uniform behaviour in Python2 and Python3
    # subparsers = parser.add_subparsers(dest="subcommand")
    # subparsers.required = True
    #
    # simulate_parser = subparsers.add_parser(
    #     "simulate",
    #     help="Simulate the process and output the results in text")
    # add_simulator_arguments(simulate_parser)
    # simulate_parser.set_defaults(runner=run_simulate)
    #
    # trees_parser = subparsers.add_parser(
    #     "trees",
    #     help="Shows the trees from an text records file")
    # trees_parser.add_argument("history_file")
    #
    # trees_parser.set_defaults(runner=run_trees)
    #
    # args = parser.parse_args()
    # args.runner(args)
    args = argparse.Namespace(sample_size=100, random_seed=1, num_loci=1e7,
            num_replicates=1, recombination_rate=1e-8, num_populations=2,
            migration_rate=0.5, sample_configuration=[50, 50],
            population_growth_rates=None, population_sizes=[100, 100],
            population_size_change=[], population_growth_rate_change=[],
            migration_matrix_element_change=[], bottleneck=[])
    ts = run_simulate(args)
    print(len(list(ts.trees())))

    return ts
    # run_trees(args)
=======
    parser = argparse.ArgumentParser()
    add_simulator_arguments(parser)
    args = parser.parse_args()
    run_simulate(args)
>>>>>>> d6ec1e04


if __name__ == "__main__":
    ts = main()<|MERGE_RESOLUTION|>--- conflicted
+++ resolved
@@ -138,12 +138,8 @@
         return s
 
     def __lt__(self, other):
-<<<<<<< HEAD
-        return self.left < other.left
-=======
         return ((self.left, self.right, self.population, self.node)
                 < (other.left, other.right, other.population, self.node))
->>>>>>> d6ec1e04
 
 
 class Population(object):
@@ -267,12 +263,7 @@
             self.segments[j + 1] = s
             self.segment_stack.append(s)
         self.P = [Population(id_) for id_ in range(N)]
-<<<<<<< HEAD
-        self.C = []
-        # self.L = FenwickTree(self.max_segments)
-=======
         self.L = FenwickTree(self.max_segments)
->>>>>>> d6ec1e04
         self.S = bintrees.AVLTree()
         # The output tree sequence.
         self.nodes = msprime.NodeTable()
@@ -347,8 +338,6 @@
         # self.L.set_value(u.index, 0)
         self.segment_stack.append(u)
 
-<<<<<<< HEAD
-
     def msp_wright_fisher_generation(self):
         """
         Evolves one generation of a Wright Fisher population
@@ -399,7 +388,6 @@
                     mig_dest = k
                     self.migration_event(mig_source, mig_dest)
 
-=======
     def store_node(self, population):
         self.flush_edges()
         self.nodes.add_row(time=self.t, population=population)
@@ -438,9 +426,8 @@
         """
         self.flush_edges()
         return msprime.load_tables(nodes=self.nodes, edges=self.edges)
->>>>>>> d6ec1e04
-
-    def simulate(self):
+
+    def simulate_wf(self):
         """
         Simulates the algorithm until all loci have coalesced.
         """
@@ -449,12 +436,19 @@
             print(self.t)
             print("Recs:", self.num_re_events)
             self.verify()
-<<<<<<< HEAD
 
             self.msp_wright_fisher_generation()
 
-
-=======
+    def simulate(self):
+        """
+        Simulates the algorithm until all loci have coalesced.
+        """
+        while sum(pop.get_num_ancestors() for pop in self.P) != 0:
+            self.t += 1
+            print(self.t)
+            print("Recs:", self.num_re_events)
+            self.verify()
+
             rate = self.r * self.L.get_total()
             t_re = infinity
             if rate != 0:
@@ -496,7 +490,6 @@
                     # print("MIG EVENT")
                     self.migration_event(mig_source, mig_dest)
         return self.finalise()
->>>>>>> d6ec1e04
 
     def migration_event(self, j, k):
         """
@@ -960,24 +953,11 @@
         args.population_size_change,
         args.migration_matrix_element_change,
         args.bottleneck, 10000)
-<<<<<<< HEAD
-    s.simulate()
-    nodes_file = StringIO()
-    edgesets_file = StringIO()
-    s.write_text(nodes_file, edgesets_file)
-    nodes_file.seek(0)
-    edgesets_file.seek(0)
-    ts = msprime.load_text(nodes_file, edgesets_file)
-    # process_trees(ts)
-
-    return ts
-=======
     ts = s.simulate()
     ts.dump(args.output_file)
     if args.verbose:
         s.print_state()
 
->>>>>>> d6ec1e04
 
 def add_simulator_arguments(parser):
     parser.add_argument("sample_size", type=int)
@@ -1016,44 +996,10 @@
 
 
 def main():
-<<<<<<< HEAD
-    # parser = argparse.ArgumentParser()
-    # # This is required to get uniform behaviour in Python2 and Python3
-    # subparsers = parser.add_subparsers(dest="subcommand")
-    # subparsers.required = True
-    #
-    # simulate_parser = subparsers.add_parser(
-    #     "simulate",
-    #     help="Simulate the process and output the results in text")
-    # add_simulator_arguments(simulate_parser)
-    # simulate_parser.set_defaults(runner=run_simulate)
-    #
-    # trees_parser = subparsers.add_parser(
-    #     "trees",
-    #     help="Shows the trees from an text records file")
-    # trees_parser.add_argument("history_file")
-    #
-    # trees_parser.set_defaults(runner=run_trees)
-    #
-    # args = parser.parse_args()
-    # args.runner(args)
-    args = argparse.Namespace(sample_size=100, random_seed=1, num_loci=1e7,
-            num_replicates=1, recombination_rate=1e-8, num_populations=2,
-            migration_rate=0.5, sample_configuration=[50, 50],
-            population_growth_rates=None, population_sizes=[100, 100],
-            population_size_change=[], population_growth_rate_change=[],
-            migration_matrix_element_change=[], bottleneck=[])
-    ts = run_simulate(args)
-    print(len(list(ts.trees())))
-
-    return ts
-    # run_trees(args)
-=======
     parser = argparse.ArgumentParser()
     add_simulator_arguments(parser)
     args = parser.parse_args()
     run_simulate(args)
->>>>>>> d6ec1e04
 
 
 if __name__ == "__main__":
